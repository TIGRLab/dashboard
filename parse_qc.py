--- conflicted
+++ resolved
@@ -32,14 +32,12 @@
 logger.setLevel(logging.WARN)
 
 root_dir = "/archive/data/"
-<<<<<<< HEAD
+
 config = dm.config.config()
-=======
+
 config = dm.config.config(filename="/archive/code/datman/assets/tigrlab_config.yaml")
 num_in_project = 0
 num_success = 0
-
->>>>>>> 2890e064
 
 def main():
     arguments = docopt(__doc__)
@@ -183,10 +181,8 @@
                         "_adni-contrasts.csv")
     if not df.endswith(recognized_files):
         return
-<<<<<<< HEAD
-=======
     """
->>>>>>> 2890e064
+
     # Get project, site, and subject from filename
     try:
         is_phantom = dm.scanid.is_phantom(df)
@@ -213,16 +209,10 @@
         return
 
     # Get session object if it exists, or make one
-<<<<<<< HEAD
+
     #session_name = study_name + "_" + site_name + "_" + subj_name + "_" + timepoint
     session_name = ident.get_full_subjectid_with_timepoint()
 
-=======
-    if is_phantom:
-        session_name = study_name + "_" + site_name + "_" + subj_name
-    else:
-        session_name = study_name + "_" + site_name + "_" + subj_name + "_" + timepoint
->>>>>>> 2890e064
     if Session.query.filter(Session.name == session_name).count():
         session = Session.query.filter(Session.name == session_name).first()
     else:
@@ -270,11 +260,7 @@
         insert_from_contrasts(df_path, scan)
     elif df.endswith("_qascript_fmri.csv") or df.endswith("_qascript_dti.csv") or df.endswith("_qascripts_bold.csv") or df.endswith("_qascripts_dti.csv"):
         insert_from_rowfile(True, df_path, scan)
-
-<<<<<<< HEAD
     logger.info("done")
-=======
->>>>>>> 2890e064
     # Add the new row to the database
     db.session.commit()
     global num_success
