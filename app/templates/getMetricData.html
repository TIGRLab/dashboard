{% extends "base.html" %}

{% block content %}
  {% include 'flash.html' %}
    <script type=text/javascript>
      // bind the submit event to the form elements
      $(function() {
        $("[name=select_metrics]").find("select").bind('change', function(){
          $(this).closest("form").submit();
        })
      });
      //catch the update button even and use it to update the hidden field to True
      $(function(){
        $("input[type=submit]").bind('click', function(){
          $(this).closest("form").find("input[name=query_complete]").val('True');
        })
      });
    </script>
    <div class="bd-pageheader jumbotron">
        <h1>Sites</h1>
    </div>
    <div class="container">

<<<<<<< HEAD
      <form class="form-inline" action="" method="post" name="select_metrics">
        {{ form.csrf_token }}
        {{ form.query_complete}}
          <div class="form-group">
            <div class="control-label text-primary" for="site_id">Sites</div>
            {{ form.site_id(maxlength=64, class=span4) }}
=======
        </div>
        <div class="form-group">
          <div class="controls">
            <input class="btn btn-primary" type="submit" value="Update">
>>>>>>> f2b92317
          </div>
          <div class="form-group">
            <div class="control-label text-primary" for="study_id">Studies</div>
            {{ form.study_id(maxlength=64, class=span4) }}
          </div>
          <div class="form-group">
            <div class="control-label text-primary" for="scantype_id">Scan types</div>
            {{ form.scantype_id(maxlength=64, class=span4) }}
          </div>
          <div class="form-group">
            <div class="control-label text-primary" for="metrictype_id">Metrics</div>
            {{ form.metrictype_id(maxlength=64, class=span4) }}
          </div>

            <div class="controls row">
              <input class="btn btn-primary" type="submit" value="update">
            </div>
          </div>

      </form>
    </div>

    <div id='data' hidden>
          {{data}}
    </div>
    <div id='chart'></div>
    <script>
    var dataFromSelection = document.getElementById('data');
    var dataList = JSON.parse(dataFromSelection.innerHTML);
    var siteSet = new Set();
    var valueList = [];
    var subjectList = [];
    var overallValueList = [];
    var overallSubjectList = [];

    dataList.forEach(function(entry){
      siteSet.add(entry.site_name);
    });

    siteSet.forEach(function(site){
      valueList = [];
      subjectList = [];
      dataList.forEach(function(entry){
        if (entry.site_name == site) {
          valueList.push(entry.value);
          subjectList.push(entry.session_name)
        }
      } );
    valueList.unshift(site);
    overallValueList.push(valueList);
    overallSubjectList.push(subjectList);
  });



    var chart = c3.generate({
        bindto: '#chart',
        data: {
            columns:
              overallValueList

        },
        axis: {
          x: {
            type: 'category',
            show: false,
            categories: overallSubjectList[0] //This is wrong when more than one site is displayed;
                                              //TODO
          }
        },
        tooltip: {
        grouped: false
    },
    zoom: {
        enabled: true
    }
    });</script>

{% endblock %}<|MERGE_RESOLUTION|>--- conflicted
+++ resolved
@@ -21,19 +21,13 @@
     </div>
     <div class="container">
 
-<<<<<<< HEAD
+
       <form class="form-inline" action="" method="post" name="select_metrics">
         {{ form.csrf_token }}
         {{ form.query_complete}}
           <div class="form-group">
             <div class="control-label text-primary" for="site_id">Sites</div>
             {{ form.site_id(maxlength=64, class=span4) }}
-=======
-        </div>
-        <div class="form-group">
-          <div class="controls">
-            <input class="btn btn-primary" type="submit" value="Update">
->>>>>>> f2b92317
           </div>
           <div class="form-group">
             <div class="control-label text-primary" for="study_id">Studies</div>
