"""Location for utility functions"""
<<<<<<< HEAD

import os
import glob
=======
import os
import json
import time
>>>>>>> f6c3b66e
import logging

from github import Github

from dashboard import GITHUB_OWNER, GITHUB_REPO
import datman.config
import datman.scanid

logger = logging.getLogger(__name__)


class TimeoutError(Exception):
    pass


def search_issues(token, timepoint):
    search_string = "{} repo:{}/{}".format(timepoint, GITHUB_OWNER, GITHUB_REPO)
    try:
        issues = Github(token).search_issues(search_string)
    except:
        return None
    result = sorted(issues, key=lambda x: x.created_at)
    return result


def get_issue(token, issue_num=None):
    if not issue_num:
        return None
    try:
        repo = get_issues_repo(token)
        issue = repo.get_issue(issue_num)
    except Exception as e:
        logger.error("Can't retrieve issue {}. Reason: {}".format(issue_num, e))
        issue = None
    return issue


def create_issue(token, title, body, assign=None):
    try:
        repo = get_issues_repo(token)
        if assign:
            issue = repo.create_issue(title, body, assignee=assign)
        else:
            # I thought a default of None would be a clever way to avoid needing
            # an if/else here but it turns out 'assignee' will raise a
            # mysterious exception when set to None :( So... here we are
            issue = repo.create_issue(title, body)
    except Exception as e:
        raise Exception("Can't create new issue '{}'. Reason: {}".format(title,
                e))
    return issue


def get_issues_repo(token):
    try:
        repo = Github(token).get_user(GITHUB_OWNER).get_repo(GITHUB_REPO)
    except Exception as e:
        raise Exception("Can't retrieve github issues repo. {}".format(e))
    return repo


def get_study_path(study, folder=None):
    """
    Returns the full path to the study on the file system.

    If folder is supplied and is defined in study config
    then path to the folder is returned instead.
    """
    cfg = datman.config.config()
    if folder:
        try:
            path = cfg.get_path(folder, study)
        except Exception as e:
            logger.error("Failed to find folder {} for study {}. Reason: {}"
                    "".format(folder, study, e))
            path = None
        return path

    try:
        path = cfg.get_study_base(study=study)
    except Exception as e:
        logger.error("Failed to find path for {}. Reason: {}".format(study, e))
        path = None
    return path


def get_nifti_path(scan):
    study = scan.get_study().id
    nii_folder = get_study_path(study, folder='nii')
    fname = "_".join([scan.name, scan.description + ".nii.gz"])

    full_path = os.path.join(nii_folder, scan.timepoint, fname)
    if not os.path.exists(full_path):
        full_path = full_path.replace(".nii.gz", ".nii")

    return full_path

<<<<<<< HEAD

def delete_session(session):
    config = datman.config.config(study=session.get_study().id)

    files = [scan.name for scan in session.scans]
    for path_key in ['dcm', 'nii', 'mnc', 'nrrd', 'jsons']:
        delete(config, path_key, folder=str(session.timepoint), files=files)

    delete(config, 'dicom', files=['{}.zip'.format(str(session))])
    delete(config, 'resources', folder=str(session))

    timepoint = session.timepoint
    if not timepoint.bids_name:
        return

    for scan in session.scans:
        delete_bids(config, timepoint.bids_name, timepoint.bids_session,
                    files=scan)


def delete_scan(scan):
    config = datman.config.config(study=scan.timepoint.get_study().id)

    for path_key in ['dcm', 'nii', 'mnc', 'nrrd', 'jsons']:
        delete(config, path_key, folder=str(scan.timepoint) files=[scan.name])

    if not scan.bids_name:
        return

    timepoint = scan.session.timepoint
    delete_bids(config, timepoint.bids_name, timepoint.bids_session, scan)


def delete_timepoint(timepoint):
    config = datman.config.config(study=timepoint.get_study().id)

    for path_key in ['dcm', 'nii', 'mnc', 'nrrd', 'jsons', 'qc']:
        delete(config, path_key, folder=str(timepoint))

    for num in timepoint.sessions:
        delete(config, 'dicom', folder=str(timepoint.sessions[num]))
        delete(config, 'resources', folder=str(timepoint.sessions[num]))

    if not timepoint.bids_name:
        return

    delete_bids(config, timepoint.bids_name, timepoint.bids_session)


def delete(config, key, folder=None, files=None):
    if not isinstance(files, list):
        files = [files]

    try:
        path = config.get_path(key)
    except:
        return

    if folder:
        path = os.path.join(path, folder)

    if not os.path.exists(path):
        return

    if not files:
        print("Deleting {}".format(path))
        return

    for item in files:
        matches = glob.glob(os.path.join(path, item + "*"))
        for match in matches:
            print("Deleting {}".format(full_path))

    if not os.listdir(path):
        print("Deleting empty directory {}".format(path))


def delete_bids(config, subject, session, scan=None):
    try:
        bids = config.get_path('bids')
    except:
        return

    bids_folder = os.path.join(bids,
                               'sub-{}'.format(subject),
                               'ses-{}'.format(session))

    if not scan:
        if os.path.exists(bids_folder):
            print("Deleting {}".format(bids_folder))
        return

    bids_file = datman.scanid.parse_bids_filename(scan.bids_name)
    for path, _, files in os.walk(bids_file):
        for item in files:
            if bids_file == item:
                print("Deleting {}".format(item))

    if not os.listdir(bids_folder):
        print("Deleting empty directory {}".format(bids_folder))
=======
def read_json(json_file):
    with open(json_file, "r") as fp:
        contents = json.load(fp)
    return contents

def file_timestamp(file_path):
    epoch_time = os.path.getctime(file_path)
    return time.ctime(epoch_time)

def get_software_version(json_contents):
    try:
        software_name = json_contents['ConversionSoftware']
    except KeyError:
        software_name = "Name Not Available"
    try:
        software_version = json_contents['ConversionSoftwareVersion']
    except KeyError:
        software_version = "Version Not Available"
    return software_name + " - " + software_version

def update_json(scan, contents):
    scan.json_contents = contents
    scan.save()

    updated_jsons = get_study_path(scan.get_study().id, "jsons")
    json_folder = os.path.join(updated_jsons, scan.timepoint)
    try:
        os.makedirs(json_folder)
    except:
        pass
    new_json = os.path.join(json_folder, os.path.basename(scan.json_path))

    with open(new_json, "w") as out:
        json.dump(contents, out)

    os.remove(scan.json_path)
    os.symlink(os.path.join(os.path.relpath(json_folder,
                                            os.path.dirname(scan.json_path)),
                            os.path.basename(scan.json_path)),
               scan.json_path)

def update_header_diffs(scan):
    site = scan.session.timepoint.site_id
    config = datman.config.config(study=scan.get_study().id)

    try:
        tolerance = config.get_key("HeaderFieldTolerance", site=site)
    except:
        tolerance = {}
    try:
        ignore = config.get_key("IgnoreHeaderFields", site=site)
    except:
        ignore = []

    tags = config.get_tags(site=site)
    try:
        qc_type = tags.get(scan.tag, "qc_type")
    except KeyError:
        check_bvals = False
    else:
        check_bvals = qc_type == 'dti'

    scan.update_header_diffs(ignore=ignore, tolerance=tolerance,
                             bvals=check_bvals)
>>>>>>> f6c3b66e
<|MERGE_RESOLUTION|>--- conflicted
+++ resolved
@@ -1,13 +1,8 @@
 """Location for utility functions"""
-<<<<<<< HEAD
-
-import os
-import glob
-=======
 import os
 import json
 import time
->>>>>>> f6c3b66e
+import glob
 import logging
 
 from github import Github
@@ -105,7 +100,76 @@
 
     return full_path
 
-<<<<<<< HEAD
+
+def read_json(json_file):
+    with open(json_file, "r") as fp:
+        contents = json.load(fp)
+    return contents
+
+
+def file_timestamp(file_path):
+    epoch_time = os.path.getctime(file_path)
+    return time.ctime(epoch_time)
+
+
+def get_software_version(json_contents):
+    try:
+        software_name = json_contents['ConversionSoftware']
+    except KeyError:
+        software_name = "Name Not Available"
+    try:
+        software_version = json_contents['ConversionSoftwareVersion']
+    except KeyError:
+        software_version = "Version Not Available"
+    return software_name + " - " + software_version
+
+
+def update_json(scan, contents):
+    scan.json_contents = contents
+    scan.save()
+
+    updated_jsons = get_study_path(scan.get_study().id, "jsons")
+    json_folder = os.path.join(updated_jsons, scan.timepoint)
+    try:
+        os.makedirs(json_folder)
+    except:
+        pass
+    new_json = os.path.join(json_folder, os.path.basename(scan.json_path))
+
+    with open(new_json, "w") as out:
+        json.dump(contents, out)
+
+    os.remove(scan.json_path)
+    os.symlink(os.path.join(os.path.relpath(json_folder,
+                                            os.path.dirname(scan.json_path)),
+                            os.path.basename(scan.json_path)),
+               scan.json_path)
+
+
+def update_header_diffs(scan):
+    site = scan.session.timepoint.site_id
+    config = datman.config.config(study=scan.get_study().id)
+
+    try:
+        tolerance = config.get_key("HeaderFieldTolerance", site=site)
+    except:
+        tolerance = {}
+    try:
+        ignore = config.get_key("IgnoreHeaderFields", site=site)
+    except:
+        ignore = []
+
+    tags = config.get_tags(site=site)
+    try:
+        qc_type = tags.get(scan.tag, "qc_type")
+    except KeyError:
+        check_bvals = False
+    else:
+        check_bvals = qc_type == 'dti'
+
+    scan.update_header_diffs(ignore=ignore, tolerance=tolerance,
+                             bvals=check_bvals)
+
 
 def delete_session(session):
     config = datman.config.config(study=session.get_study().id)
@@ -205,70 +269,4 @@
                 print("Deleting {}".format(item))
 
     if not os.listdir(bids_folder):
-        print("Deleting empty directory {}".format(bids_folder))
-=======
-def read_json(json_file):
-    with open(json_file, "r") as fp:
-        contents = json.load(fp)
-    return contents
-
-def file_timestamp(file_path):
-    epoch_time = os.path.getctime(file_path)
-    return time.ctime(epoch_time)
-
-def get_software_version(json_contents):
-    try:
-        software_name = json_contents['ConversionSoftware']
-    except KeyError:
-        software_name = "Name Not Available"
-    try:
-        software_version = json_contents['ConversionSoftwareVersion']
-    except KeyError:
-        software_version = "Version Not Available"
-    return software_name + " - " + software_version
-
-def update_json(scan, contents):
-    scan.json_contents = contents
-    scan.save()
-
-    updated_jsons = get_study_path(scan.get_study().id, "jsons")
-    json_folder = os.path.join(updated_jsons, scan.timepoint)
-    try:
-        os.makedirs(json_folder)
-    except:
-        pass
-    new_json = os.path.join(json_folder, os.path.basename(scan.json_path))
-
-    with open(new_json, "w") as out:
-        json.dump(contents, out)
-
-    os.remove(scan.json_path)
-    os.symlink(os.path.join(os.path.relpath(json_folder,
-                                            os.path.dirname(scan.json_path)),
-                            os.path.basename(scan.json_path)),
-               scan.json_path)
-
-def update_header_diffs(scan):
-    site = scan.session.timepoint.site_id
-    config = datman.config.config(study=scan.get_study().id)
-
-    try:
-        tolerance = config.get_key("HeaderFieldTolerance", site=site)
-    except:
-        tolerance = {}
-    try:
-        ignore = config.get_key("IgnoreHeaderFields", site=site)
-    except:
-        ignore = []
-
-    tags = config.get_tags(site=site)
-    try:
-        qc_type = tags.get(scan.tag, "qc_type")
-    except KeyError:
-        check_bvals = False
-    else:
-        check_bvals = qc_type == 'dti'
-
-    scan.update_header_diffs(ignore=ignore, tolerance=tolerance,
-                             bvals=check_bvals)
->>>>>>> f6c3b66e
+        print("Deleting empty directory {}".format(bids_folder))