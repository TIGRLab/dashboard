--- conflicted
+++ resolved
@@ -36,40 +36,14 @@
 
 
 def incidental_finding_email(user, timepoint, comment):
-<<<<<<< HEAD
-    subject = "IMPORTANT: Incidental Finding flagged"
-    body = "{} has reported an incidental finding for {}. Description: {}".format(
-        user, timepoint, comment
-    )
-=======
     subject = 'IMPORTANT: Incidental Finding flagged'
     body = '{} has reported an incidental finding for {}. ' + \
            'Description: {}'.format(user, timepoint, comment)
->>>>>>> c2c47346
     send_email(subject, body)
 
 
 def account_request_email(first_name, last_name):
-<<<<<<< HEAD
     subject = "New account request from {} {}".format(first_name, last_name)
-    body = (
-        "{} {} has requested a dashboard account. Please log in to "
-        "approve or reject this request".format(first_name, last_name)
-    )
-    try:
-        dest_url = url_for("manage_users", _external=True)
-    except:
-        html_body = body
-    else:
-        html_body = (
-            "{} {} has requested dashboard access. <a href='{}'>"
-            "Click here</a> to review and approve/reject the request".format(
-                first_name, last_name, dest_url
-            )
-        )
-=======
-    subject = "New account request from {} {}".format(first_name,
-                                                      last_name)
     body = "{} {} has requested a dashboard account. Please log in to " + \
            "approve or reject this request".format(first_name, last_name)
     try:
@@ -80,27 +54,11 @@
         html_body = "{} {} has requested dashboard access. <a href='{}'>" + \
                     "Click here</a> to review and approve/reject the " + \
                     "request".format(first_name, last_name, dest_url)
->>>>>>> c2c47346
     send_email(subject, body, html_body=html_body)
 
 
 def account_activation_email(user):
     if not user.email:
-<<<<<<< HEAD
-        logger.error(
-            "Can't send account activation email to user {}. No "
-            "email address available.".format(user.id)
-        )
-        return
-    subject = "QC Dashboard account activated"
-    body = (
-        "You can now log in to the QC dashboard using account {}. You "
-        "can currently access {} studies. Access to additional studies "
-        "can be requested by filling in the study request form found on "
-        "your profile page after logging in.".format(user.username,
-                                                     len(user.studies))
-    )
-=======
         logger.error("Can't send account activation email to user {}. No "
                      "email address available.".format(user.id))
         return
@@ -110,25 +68,11 @@
            "can be requested by filling in the study request form found " + \
            "on your profile page after logging in.".format(user.username,
                                                            len(user.studies))
->>>>>>> c2c47346
     send_email(subject, body, recipient=user.email)
 
 
 def account_rejection_email(user):
     if not user.email:
-<<<<<<< HEAD
-        logger.error(
-            "Can't send account request rejection email to user {}."
-            "No email address available".format(user.id)
-        )
-        return
-    subject = "QC Dashboard account request rejected"
-    body = (
-        "An admin has reviewed your request for access to the QC dashboard "
-        "and unfortunately it has been rejected. For any questions you "
-        "may have please contact us at {}".format(DASH_SUPPORT)
-    )
-=======
         logger.error("Can't send account request rejection email to user {}."
                      "No email address available".format(user.id))
         return
@@ -137,7 +81,6 @@
            "dashboard and unfortunately it has been rejected. For any " + \
            "questions you may have please contact us " + \
            "at {}".format(DASH_SUPPORT)
->>>>>>> c2c47346
     send_email(subject, body, recipient=user.email)
 
 
@@ -145,17 +88,9 @@
     subject = "Missing REDCap Survey"
     if study:
         subject = study + "- " + subject
-<<<<<<< HEAD
-    body = (
-        "A 'Scan Completed' survey is expected for session '{}' but a "
-        "survey has not been received. Please remember to fill out the "
-        "survey or let us know if this email is in error.".format(session)
-    )
-=======
     body = "A 'Scan Completed' survey is expected for session '{}' but a " + \
            "survey has not been received. Please remember to fill out the " + \
            "survey or let us know if this email is in error.".format(session)
->>>>>>> c2c47346
     send_email(subject, body, recipient=dest_emails)
 
 
@@ -163,24 +98,15 @@
     subject = "No data received for '{}'".format(session)
     if study:
         subject = study + "- " + subject
-<<<<<<< HEAD
-    body = (
-        "It has been 48hrs since a redcap scan completed survey was "
-        "received for {} but no scan data has been found.".format(session)
-    )
-=======
     body = "It has been 48hrs since a redcap scan completed survey was " \
            "received for {} but no scan data has been found.".format(session)
->>>>>>> c2c47346
     send_email(subject, body, recipient=dest_emails)
 
 
 def unsent_notification_email(user, type, unsent_body):
     subject = "Unable to send '{}' notification to user {}".format(type, user)
-<<<<<<< HEAD
-    body = "Failed to send email to user {} with body: \n\n {}".format(
-        user.id, unsent_body
-    )
+    body = "Failed to send email to user {} with body: " + \
+           "\n\n {}".format(user.id, unsent_body)
     send_email(subject, body)
 
 
@@ -198,9 +124,4 @@
     body += "\n\nIf you wrongly recieved this email, " \
             "please contact staff at the Kimel Lab"
 
-    send_email(subject, body, recipient=user.email)
-=======
-    body = "Failed to send email to user {} with body: " + \
-           "\n\n {}".format(user.id, unsent_body)
-    send_email(subject, body)
->>>>>>> c2c47346
+    send_email(subject, body, recipient=user.email)