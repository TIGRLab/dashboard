[flake8]
<<<<<<< HEAD
select = C,E,F,W,B,B9
ignore = W503,W504
=======
doctests = False
>>>>>>> 03df0af4
per-file-ignores =
    # Many imports from config.py are used elsewhere in the dashboard. Dont delete them.
    dashboard/__init__.py:F401
    # SQLAlchemy requires != and == be used when comparing to None and 
    # Booleans so ignore these warnings in models and other query heavy modules
    dashboard/models.py:E711,E712<|MERGE_RESOLUTION|>--- conflicted
+++ resolved
@@ -1,13 +1,10 @@
 [flake8]
-<<<<<<< HEAD
 select = C,E,F,W,B,B9
 ignore = W503,W504
-=======
 doctests = False
->>>>>>> 03df0af4
 per-file-ignores =
     # Many imports from config.py are used elsewhere in the dashboard. Dont delete them.
     dashboard/__init__.py:F401
-    # SQLAlchemy requires != and == be used when comparing to None and 
+    # SQLAlchemy requires != and == be used when comparing to None and
     # Booleans so ignore these warnings in models and other query heavy modules
     dashboard/models.py:E711,E712